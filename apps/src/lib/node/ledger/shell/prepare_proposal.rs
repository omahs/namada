//! Implementation of the `PrepareProposal` ABCI++ method for the Shell

use namada::ledger::storage::{DBIter, StorageHasher, DB};
use namada::proto::Tx;
use namada::types::storage::BlockHeight;
use namada::types::transaction::tx_types::TxType;
use namada::types::transaction::wrapper::wrapper_tx::PairingEngine;
use namada::types::transaction::{AffineCurve, DecryptedTx, EllipticCurve};
use namada::types::vote_extensions::VoteExtensionDigest;
use tendermint_proto::abci::{
    ExtendedCommitInfo, RequestPrepareProposal, TxRecord,
};

use super::super::*;
use crate::node::ledger::shell::queries::{QueriesExt, SendValsetUpd};
use crate::node::ledger::shell::vote_extensions::{
    iter_protocol_txs, split_vote_extensions,
};
use crate::node::ledger::shell::{process_tx, ShellMode};
use crate::node::ledger::shims::abcipp_shim_types::shim::TxBytes;

impl<D, H> Shell<D, H>
where
    D: DB + for<'iter> DBIter<'iter> + Sync + 'static,
    H: StorageHasher + Sync + 'static,
{
    /// Begin a new block.
    ///
    /// We include half of the new wrapper txs given to us from the mempool
    /// by tendermint. The rest of the block is filled with decryptions
    /// of the wrapper txs from the previously committed block.
    ///
    /// INVARIANT: Any changes applied in this method must be reverted if
    /// the proposal is rejected (unless we can simply overwrite
    /// them in the next block).
    pub fn prepare_proposal(
        &mut self,
        req: RequestPrepareProposal,
    ) -> response::PrepareProposal {
        // We can safely reset meter, because if the block is rejected,
        // we'll reset again on the next proposal, until the
        // proposal is accepted
        self.gas_meter.reset();
        let txs = if let ShellMode::Validator { .. } = self.mode {
            // TODO: add some info logging?

            // add ethereum events and validator set updates as protocol txs
            #[cfg(feature = "abcipp")]
            let txs = self.build_vote_extensions_txs(req.local_last_commit);
            #[cfg(not(feature = "abcipp"))]
            let mut txs = self.build_vote_extensions_txs(&req.txs);
            #[cfg(feature = "abcipp")]
            let mut txs: Vec<TxRecord> =
                txs.into_iter().map(record::add).collect();

            // add mempool txs
            let mut mempool_txs = self.build_mempool_txs(req.txs);
            txs.append(&mut mempool_txs);

            // decrypt the wrapper txs included in the previous block
            let mut decrypted_txs = self.build_decrypted_txs();
            #[cfg(feature = "abcipp")]
            let mut decrypted_txs: Vec<TxRecord> =
                decrypted_txs.into_iter().map(record::add).collect();
            txs.append(&mut decrypted_txs);

            txs
        } else {
            vec![]
        };

        tracing::info!(
            height = req.height,
            tx_records = txs.len(),
            "Proposing block"
        );

        #[cfg(feature = "abcipp")]
        {
            response::PrepareProposal {
                tx_records: txs,
                ..Default::default()
            }
        }
        #[cfg(not(feature = "abcipp"))]
        {
            response::PrepareProposal { txs }
        }
    }

    /// Builds a batch of vote extension transactions, comprised of Ethereum
    /// events and, optionally, a validator set update
    fn build_vote_extensions_txs(
        &mut self,
        #[cfg(feature = "abcipp")] local_last_commit: Option<ExtendedCommitInfo>,
        #[cfg(not(feature = "abcipp"))] txs: &[TxBytes],
    ) -> Vec<TxBytes> {
        // genesis block should not contain vote extensions
        if self.storage.last_height == BlockHeight(0) {
            return vec![];
        }

        #[cfg(feature = "abcipp")]
        let (eth_events, valset_upds) = split_vote_extensions(
            local_last_commit
                .expect(
                    "Honest Namada validators will always sign \
                     ethereum_events::Vext instances, even if no Ethereum \
                     events were observed at a given block height. In fact, a \
                     quorum of signed empty ethereum_events::Vext instances \
                     commits the fact no events were observed by a majority \
                     of validators. Therefore, for block heights greater than \
                     zero, we should always have vote extensions.",
                )
                .votes,
        );
        #[cfg(not(feature = "abcipp"))]
        let (eth_events, valset_upds) = split_vote_extensions(txs);

        const NOT_ENOUGH_VOTING_POWER_MSG: &str =
            "A Tendermint quorum should never decide on a block including \
             vote extensions reflecting less than or equal to 2/3 of the \
             total stake.";

        let ethereum_events = self
            .compress_ethereum_events(eth_events)
            .expect(NOT_ENOUGH_VOTING_POWER_MSG);

<<<<<<< HEAD
        let validator_set_update = if self
            .storage
            .can_send_validator_set_update(SendValsetUpd::AtPrevHeight)
        {
            Some(
                self.compress_valset_updates(valset_upds)
                    .expect(NOT_ENOUGH_VOTING_POWER_MSG),
            )
        } else {
            None
        };
=======
        // TODO: check that we can only send one validator set
        // update vote extension per epoch
        //
        // add feature flag gating at this level
        let validator_set_update =
            if self.storage.can_send_validator_set_update(
                SendValsetUpd::AtPrevHeight(self.storage.last_height),
            ) {
                Some(
                    self.compress_valset_updates(valset_upds)
                        .expect(NOT_ENOUGH_VOTING_POWER_MSG),
                )
            } else {
                None
            };
>>>>>>> 4bc83b46

        let protocol_key = self
            .mode
            .get_protocol_key()
            .expect("Validators should always have a protocol key");

        iter_protocol_txs(VoteExtensionDigest {
            ethereum_events,
            validator_set_update,
        })
        .map(|tx| tx.sign(protocol_key).to_bytes())
        .collect()
    }

    /// Builds a batch of mempool transactions
    #[cfg(feature = "abcipp")]
    fn build_mempool_txs(&mut self, txs: Vec<Vec<u8>>) -> Vec<TxRecord> {
        // filter in half of the new txs from Tendermint, only keeping
        // wrappers
        let number_of_new_txs = 1 + txs.len() / 2;
        txs.into_iter()
            .take(number_of_new_txs)
            .map(|tx_bytes| {
                if let Ok(Ok(TxType::Wrapper(_))) =
                    Tx::try_from(tx_bytes.as_slice()).map(process_tx)
                {
                    record::keep(tx_bytes)
                } else {
                    record::remove(tx_bytes)
                }
            })
            .collect()
    }

    /// Builds a batch of mempool transactions
    #[cfg(not(feature = "abcipp"))]
    fn build_mempool_txs(&mut self, txs: Vec<Vec<u8>>) -> Vec<TxBytes> {
        // filter in half of the new txs from Tendermint, only keeping
        // wrappers
        let number_of_new_txs = 1 + txs.len() / 2;
        txs.into_iter()
            .take(number_of_new_txs)
            .filter_map(|tx_bytes| {
                if let Ok(Ok(TxType::Wrapper(_))) =
                    Tx::try_from(tx_bytes.as_slice()).map(process_tx)
                {
                    Some(tx_bytes)
                } else {
                    None
                }
            })
            .collect()
    }

    /// Builds a batch of DKG decrypted transactions
    // TODO: we won't have frontrunning protection until V2 of the Anoma
    // protocol; Namada runs V1, therefore this method is
    // essentially a NOOP, and ought to be removed
    //
    // sources:
    // - https://specs.anoma.net/main/releases/v2.html
    // - https://github.com/anoma/ferveo
    fn build_decrypted_txs(&mut self) -> Vec<TxBytes> {
        // TODO: This should not be hardcoded
        let privkey = <EllipticCurve as PairingEngine>::G2Affine::prime_subgroup_generator();

        self.storage
            .tx_queue
            .iter()
            .map(|tx| {
                Tx::from(match tx.decrypt(privkey) {
                    Ok(tx) => DecryptedTx::Decrypted(tx),
                    _ => DecryptedTx::Undecryptable(tx.clone()),
                })
                .to_bytes()
            })
            .collect()
    }
}

/// Functions for creating the appropriate TxRecord given the
/// numeric code
#[cfg(feature = "abcipp")]
pub(super) mod record {
    use super::*;
    use crate::facade::tendermint_proto::abci::tx_record::TxAction;

    /// Keep this transaction in the proposal
    pub fn keep(tx: TxBytes) -> TxRecord {
        TxRecord {
            action: TxAction::Unmodified as i32,
            tx,
        }
    }

    /// A transaction added to the proposal not provided by
    /// Tendermint from the mempool
    pub fn add(tx: TxBytes) -> TxRecord {
        TxRecord {
            action: TxAction::Added as i32,
            tx,
        }
    }

    /// Remove this transaction from the set provided
    /// by Tendermint from the mempool
    pub fn remove(tx: TxBytes) -> TxRecord {
        TxRecord {
            action: TxAction::Removed as i32,
            tx,
        }
    }
}

#[cfg(test)]
// TODO: write tests for validator set update vote extensions in
// prepare proposals
mod test_prepare_proposal {
    use std::collections::HashSet;

    use borsh::{BorshDeserialize, BorshSerialize};
    use namada::ledger::pos::namada_proof_of_stake::types::{
        VotingPower, WeightedValidator,
    };
    use namada::ledger::pos::namada_proof_of_stake::PosBase;
    use namada::proto::{Signed, SignedTxData};
    use namada::types::address::xan;
    use namada::types::ethereum_events::EthereumEvent;
    use namada::types::key::{common, RefTo};
    use namada::types::storage::{BlockHeight, Epoch};
    use namada::types::transaction::protocol::ProtocolTxType;
    use namada::types::transaction::{Fee, TxType, WrapperTx};
    use namada::types::vote_extensions::ethereum_events::{
        self, MultiSignedEthEvent,
    };
    use namada::types::vote_extensions::VoteExtension;

    use super::*;
    use crate::wallet;
    use crate::node::ledger::shell::queries::QueriesExt;
    use crate::node::ledger::shell::test_utils::{
        self, gen_keypair, TestShell,
    };
    use crate::node::ledger::shims::abcipp_shim_types::shim::request::FinalizeBlock;
    #[cfg(feature = "abicpp")]
    use crate::facade::tendermint_proto::abci::{
        tx_record::TxAction,
        ExtendedCommitInfo, ExtendedVoteInfo, TxRecord,
    };

    #[cfg(feature = "abicpp")]
    fn get_local_last_commit(shell: &TestShell) -> Option<ExtendedCommitInfo> {
        let evts = {
            let validator_addr = shell
                .mode
                .get_validator_address()
                .expect("Test failed")
                .to_owned();

            let prev_height = shell.storage.last_height;

            let ext = ethereum_events::Vext::empty(prev_height, validator_addr);

            let protocol_key = match &shell.mode {
                ShellMode::Validator { data, .. } => {
                    &data.keys.protocol_keypair
                }
                _ => panic!("Test failed"),
            };

            ext.sign(protocol_key)
        };

        let vote_extension = VoteExtension {
            ethereum_events: evts,
            validator_set_update: None,
        }
        .try_to_vec()
        .expect("Test failed");

        let vote = ExtendedVoteInfo {
            vote_extension,
            ..Default::default()
        };

        Some(ExtendedCommitInfo {
            votes: vec![vote],
            ..Default::default()
        })
    }

    /// Test that if a tx from the mempool is not a
    /// WrapperTx type, it is not included in the
    /// proposed block.
    #[test]
    fn test_prepare_proposal_rejects_non_wrapper_tx() {
        let (mut shell, _, _) = test_utils::setup_at_height(3u64);
        let tx = Tx::new(
            "wasm_code".as_bytes().to_owned(),
            Some("transaction_data".as_bytes().to_owned()),
        );
        let req = RequestPrepareProposal {
            #[cfg(feature = "abcipp")]
            local_last_commit: get_local_last_commit(&shell),
            txs: vec![tx.to_bytes()],
            max_tx_bytes: 0,
            ..Default::default()
        };
        #[cfg(feature = "abcipp")]
        assert_eq!(
            // NOTE: we process mempool txs after protocol txs
            shell.prepare_proposal(req).tx_records.remove(1),
            record::remove(tx.to_bytes())
        );
        #[cfg(not(feature = "abcipp"))]
        assert!(shell.prepare_proposal(req).txs.is_empty());
    }

    /// Check if we are filtering out an invalid vote extension `vext`
    fn check_eth_events_filtering(
        shell: &mut TestShell,
        vext: Signed<ethereum_events::Vext>,
    ) {
        let filtered_votes: Vec<_> =
            shell.filter_invalid_eth_events_vexts(vec![vext]).collect();

        assert_eq!(filtered_votes, vec![]);
    }
/*
    /// Check if we are filtering out an invalid vote extension `vext`
    fn check_eth_events_filtering(
        shell: &mut TestShell,
        vext: Signed<ethereum_events::Vext>,
    ) {
        #[cfg(feature = "abcipp")]
        let vexts = vec![vote_extension_serialize(vext)];
        #[cfg(not(feature = "abcipp"))]
        let protocol_key = shell.mode.get_protocol_key().expect("Test failed");
        #[cfg(not(feature = "abcipp"))]
        let vexts = vec![vote_extension_serialize(vext, protocol_key)];

        let votes = deserialize_vote_extensions(vexts);
        let filtered_votes: Vec<_> =
            shell.filter_invalid_vote_extensions(votes).collect();

        assert_eq!(filtered_votes, vec![]);
    }
*/

    /// Test if we are filtering out Ethereum events with bad
    /// signatures in a prepare proposal.
    #[test]
    fn test_prepare_proposal_filter_out_bad_vext_signatures() {
        const LAST_HEIGHT: BlockHeight = BlockHeight(2);

        let (mut shell, _, _) = test_utils::setup();

        // artificially change the block height
        shell.storage.last_height = LAST_HEIGHT;

        let signed_vote_extension = {
            let (protocol_key, _) = wallet::defaults::validator_keys();
            let validator_addr = wallet::defaults::validator_address();

            // generate a valid signature
            let mut ext = ethereum_events::Vext {
                validator_addr,
                block_height: LAST_HEIGHT,
                ethereum_events: vec![],
            }
            .sign(&protocol_key);
            assert!(ext.verify(&protocol_key.ref_to()).is_ok());

            // modify this signature such that it becomes invalid
            ext.sig = test_utils::invalidate_signature(ext.sig);
            ext
        };

        check_eth_events_filtering(&mut shell, signed_vote_extension);
    }

    /// Test if we are filtering out Ethereum events seen at
    /// block heights different than the last height.
    #[test]
    fn test_prepare_proposal_filter_out_bad_vext_bheights() {
        const LAST_HEIGHT: BlockHeight = BlockHeight(3);
        const PRED_LAST_HEIGHT: BlockHeight = BlockHeight(LAST_HEIGHT.0 - 1);

        let (mut shell, _, _) = test_utils::setup();

        // artificially change the block height
        shell.storage.last_height = LAST_HEIGHT;

        let (protocol_key, _) = wallet::defaults::validator_keys();
        let validator_addr = wallet::defaults::validator_address();

        let signed_vote_extension = {
            let ext = ethereum_events::Vext {
                validator_addr,
                block_height: PRED_LAST_HEIGHT,
                ethereum_events: vec![],
            }
            .sign(&protocol_key);
            assert!(ext.verify(&protocol_key.ref_to()).is_ok());
            ext
        };

        check_eth_events_filtering(&mut shell, signed_vote_extension);
    }

    /// Test if we are filtering out Ethereum events seen by
    /// non-validator nodes.
    #[test]
    fn test_prepare_proposal_filter_out_bad_vext_validators() {
        const LAST_HEIGHT: BlockHeight = BlockHeight(2);

        let (mut shell, _, _) = test_utils::setup();

        // artificially change the block height
        shell.storage.last_height = LAST_HEIGHT;

        let (validator_addr, protocol_key) = {
            let bertha_key = wallet::defaults::bertha_keypair();
            let bertha_addr = wallet::defaults::bertha_address();
            (bertha_addr, bertha_key)
        };

        let signed_vote_extension = {
            let ext = ethereum_events::Vext {
                validator_addr,
                block_height: LAST_HEIGHT,
                ethereum_events: vec![],
            }
            .sign(&protocol_key);
            assert!(ext.verify(&protocol_key.ref_to()).is_ok());
            ext
        };

        check_eth_events_filtering(&mut shell, signed_vote_extension);
    }

    /// Test if we are filtering out duped Ethereum events in
    /// prepare proposals.
    #[test]
    fn test_prepare_proposal_filter_duped_ethereum_events() {
        const LAST_HEIGHT: BlockHeight = BlockHeight(3);

        let (mut shell, _, _) = test_utils::setup();

        // artificially change the block height
        shell.storage.last_height = LAST_HEIGHT;

        let (protocol_key, _) = wallet::defaults::validator_keys();
        let validator_addr = wallet::defaults::validator_address();

        let ethereum_event = EthereumEvent::TransfersToNamada {
            nonce: 1u64.into(),
            transfers: vec![],
        };
        let signed_vote_extension = {
            let ev = ethereum_event;
            let ext = ethereum_events::Vext {
                validator_addr,
                block_height: LAST_HEIGHT,
                ethereum_events: vec![ev.clone(), ev.clone(), ev],
            }
            .sign(&protocol_key);
            assert!(ext.verify(&protocol_key.ref_to()).is_ok());
            ext
        };

        let maybe_digest =
            shell.compress_ethereum_events(vec![signed_vote_extension]);

        // we should be filtering out the vote extension with
        // duped ethereum events; therefore, no valid vote
        // extensions will remain, and we will get no
        // digest from compressing nil vote extensions
        assert!(maybe_digest.is_none());
    }

    /// Creates an Ethereum events digest manually, and encodes it as a
    /// [`TxRecord`].
    fn manually_assemble_digest(
        _protocol_key: &common::SecretKey,
        ext: Signed<ethereum_events::Vext>,
        last_height: BlockHeight,
    ) -> ethereum_events::VextDigest {
        let events = vec![MultiSignedEthEvent {
            event: ext.data.ethereum_events[0].clone(),
            signers: {
                let mut s = HashSet::new();
                s.insert(ext.data.validator_addr.clone());
                s
            },
        }];
        let signatures = {
            let mut s = std::collections::HashMap::new();
            s.insert(ext.data.validator_addr.clone(), ext.sig.clone());
            s
        };

        let vote_extension_digest =
            ethereum_events::VextDigest { events, signatures };

        assert_eq!(
            vec![ext],
            vote_extension_digest.clone().decompress(last_height)
        );

        vote_extension_digest

        // let tx = ProtocolTxType::EthereumEvents(vote_extension_digest)
        //    .sign(&protocol_key)
        //    .to_bytes();
        // super::record::add(tx)
    }

    /// Test if Ethereum events validation and inclusion in a block
    /// behaves as expected, considering honest validators.
    #[test]
    fn test_prepare_proposal_vext_normal_op() {
        const LAST_HEIGHT: BlockHeight = BlockHeight(3);

        let (mut shell, _, _) = test_utils::setup();

        // artificially change the block height
        shell.storage.last_height = LAST_HEIGHT;

        let (protocol_key, _) = wallet::defaults::validator_keys();
        let validator_addr = wallet::defaults::validator_address();

        let ethereum_event = EthereumEvent::TransfersToNamada {
            nonce: 1u64.into(),
            transfers: vec![],
        };
        let ethereum_events = {
            let ext = ethereum_events::Vext {
                validator_addr,
                block_height: LAST_HEIGHT,
                ethereum_events: vec![ethereum_event],
            }
            .sign(&protocol_key);
            assert!(ext.verify(&protocol_key.ref_to()).is_ok());
            ext
        };
        let vote_extension = VoteExtension {
            ethereum_events,
            validator_set_update: None,
        };
        let vote = ExtendedVoteInfo {
            vote_extension: vote_extension.try_to_vec().unwrap(),
            ..Default::default()
        };

        let mut rsp = shell.prepare_proposal(RequestPrepareProposal {
            local_last_commit: Some(ExtendedCommitInfo {
                votes: vec![vote],
                ..Default::default()
            }),
            ..Default::default()
        });
        let rsp_digest = {
            assert_eq!(rsp.tx_records.len(), 1);
            let tx_record = rsp.tx_records.pop().unwrap();

            assert_eq!(tx_record.action(), TxAction::Added);

            let got = Tx::try_from(&tx_record.tx[..]).unwrap();
            let got_signed_tx =
                SignedTxData::try_from_slice(&got.data.unwrap()[..]).unwrap();
            let protocol_tx =
                TxType::try_from_slice(&got_signed_tx.data.unwrap()[..])
                    .unwrap();

            let protocol_tx = match protocol_tx {
                TxType::Protocol(protocol_tx) => protocol_tx.tx,
                _ => panic!("Test failed"),
            };

            match protocol_tx {
                ProtocolTxType::EthereumEvents(digest) => digest,
                _ => panic!("Test failed"),
            }
        };

        let digest = manually_assemble_digest(
            &protocol_key,
            vote_extension.ethereum_events,
            LAST_HEIGHT,
        );

        assert_eq!(rsp_digest, digest);

        // NOTE: this comparison will not work because of timestamps
        // assert_eq!(rsp.tx_records, vec![digest]);
    }

    /// Test if Ethereum events validation and inclusion in a block
    /// behaves as expected, considering <= 2/3 voting power.
    #[test]
    #[should_panic(expected = "A Tendermint quorum should never")]
    fn test_prepare_proposal_vext_insufficient_voting_power() {
        const FIRST_HEIGHT: BlockHeight = BlockHeight(0);
        const LAST_HEIGHT: BlockHeight = BlockHeight(FIRST_HEIGHT.0 + 11);

        // starting the shell like this will contain insufficient voting
        // power
        let (mut shell, _, _) = test_utils::setup();

        // artificially change the voting power of the default validator to
        // zero, change the block height, and commit a dummy block,
        // to move to a new epoch
        let events_epoch =
            shell.storage.get_epoch(FIRST_HEIGHT).expect("Test failed");
        let validator_set = {
            let params = shell.storage.read_pos_params();
            let mut epochs = shell.storage.read_validator_set();
            let mut data =
                epochs.get(events_epoch).cloned().expect("Test failed");

            data.active = data
                .active
                .iter()
                .cloned()
                .map(|v| WeightedValidator {
                    voting_power: VotingPower::from(0u64),
                    ..v
                })
                .collect();

            epochs.set(data, events_epoch, &params);
            epochs
        };
        shell.storage.write_validator_set(&validator_set);

        let mut req = FinalizeBlock::default();
        req.header.time = namada::types::time::DateTimeUtc::now();
        shell.storage.last_height = LAST_HEIGHT;
        shell.finalize_block(req).expect("Test failed");
        shell.commit();

        assert_eq!(
            shell
                .storage
                .get_epoch(shell.storage.get_current_decision_height()),
            Some(Epoch(1))
        );

        // test prepare proposal
        let (protocol_key, _) = wallet::defaults::validator_keys();
        let validator_addr = wallet::defaults::validator_address();

        let ethereum_event = EthereumEvent::TransfersToNamada {
            nonce: 1u64.into(),
            transfers: vec![],
        };
        let ethereum_events = {
            let ext = ethereum_events::Vext {
                validator_addr,
                block_height: LAST_HEIGHT,
                ethereum_events: vec![ethereum_event],
            }
            .sign(&protocol_key);
            assert!(ext.verify(&protocol_key.ref_to()).is_ok());
            ext
        };
        let vote = ExtendedVoteInfo {
            vote_extension: VoteExtension {
                ethereum_events,
                validator_set_update: None,
            }
            .try_to_vec()
            .unwrap(),
            ..Default::default()
        };

        // this should panic
        shell.prepare_proposal(RequestPrepareProposal {
            local_last_commit: Some(ExtendedCommitInfo {
                votes: vec![vote],
                ..Default::default()
            }),
            ..Default::default()
        });
    }

    /// Test that if an error is encountered while
    /// trying to process a tx from the mempool,
    /// we simply exclude it from the proposal
    #[test]
    fn test_error_in_processing_tx() {
        let (mut shell, _, _) = test_utils::setup_at_height(3u64);
        let keypair = gen_keypair();
        let tx = Tx::new(
            "wasm_code".as_bytes().to_owned(),
            Some("transaction_data".as_bytes().to_owned()),
        );
        // an unsigned wrapper will cause an error in processing
        let wrapper = Tx::new(
            "".as_bytes().to_owned(),
            Some(
                WrapperTx::new(
                    Fee {
                        amount: 0.into(),
                        token: xan(),
                    },
                    &keypair,
                    Epoch(0),
                    0.into(),
                    tx,
                    Default::default(),
                )
                .try_to_vec()
                .expect("Test failed"),
            ),
        )
        .to_bytes();
        let req = RequestPrepareProposal {
            local_last_commit: get_local_last_commit(&shell),
            txs: vec![wrapper.clone()],
            max_tx_bytes: 0,
            ..Default::default()
        };
        assert_eq!(
            // NOTE: we process mempool txs after protocol txs
            shell.prepare_proposal(req).tx_records.remove(1),
            record::remove(wrapper)
        );
    }

    /// Test that the decrypted txs are included
    /// in the proposal in the same order as their
    /// corresponding wrappers
    #[test]
    fn test_decrypted_txs_in_correct_order() {
        let (mut shell, _, _) = test_utils::setup_at_height(3u64);
        let keypair = gen_keypair();
        let mut expected_wrapper = vec![];
        let mut expected_decrypted = vec![];

        let mut req = RequestPrepareProposal {
            txs: vec![],
            max_tx_bytes: 0,
            local_last_commit: get_local_last_commit(&shell),
            ..Default::default()
        };
        // create a request with two new wrappers from mempool and
        // two wrappers from the previous block to be decrypted
        for i in 0..2 {
            let tx = Tx::new(
                "wasm_code".as_bytes().to_owned(),
                Some(format!("transaction data: {}", i).as_bytes().to_owned()),
            );
            expected_decrypted
                .push(Tx::from(DecryptedTx::Decrypted(tx.clone())));
            let wrapper_tx = WrapperTx::new(
                Fee {
                    amount: 0.into(),
                    token: xan(),
                },
                &keypair,
                Epoch(0),
                0.into(),
                tx,
                Default::default(),
            );
            let wrapper = wrapper_tx.sign(&keypair).expect("Test failed");
            shell.enqueue_tx(wrapper_tx);
            expected_wrapper.push(wrapper.clone());
            req.txs.push(wrapper.to_bytes());
        }
        // we extract the inner data from the txs for testing
        // equality since otherwise changes in timestamps would
        // fail the test
        expected_wrapper.append(&mut expected_decrypted);
        let expected_txs: Vec<Vec<u8>> = expected_wrapper
            .iter()
            .map(|tx| tx.data.clone().expect("Test failed"))
            .collect();

        let received: Vec<Vec<u8>> = shell
            .prepare_proposal(req)
            .tx_records
            .iter()
            // NOTE: skip Ethereum events protocol tx
            .skip(1)
            .filter_map(
                |TxRecord {
                     tx: tx_bytes,
                     action,
                 }| {
                    if *action == (TxAction::Unmodified as i32)
                        || *action == (TxAction::Added as i32)
                    {
                        Some(
                            Tx::try_from(tx_bytes.as_slice())
                                .expect("Test failed")
                                .data
                                .expect("Test failed"),
                        )
                    } else {
                        None
                    }
                },
            )
            .collect();
        // check that the order of the txs is correct
        assert_eq!(received, expected_txs);
    }
}<|MERGE_RESOLUTION|>--- conflicted
+++ resolved
@@ -126,26 +126,13 @@
             .compress_ethereum_events(eth_events)
             .expect(NOT_ENOUGH_VOTING_POWER_MSG);
 
-<<<<<<< HEAD
-        let validator_set_update = if self
-            .storage
-            .can_send_validator_set_update(SendValsetUpd::AtPrevHeight)
-        {
-            Some(
-                self.compress_valset_updates(valset_upds)
-                    .expect(NOT_ENOUGH_VOTING_POWER_MSG),
-            )
-        } else {
-            None
-        };
-=======
         // TODO: check that we can only send one validator set
         // update vote extension per epoch
         //
         // add feature flag gating at this level
         let validator_set_update =
             if self.storage.can_send_validator_set_update(
-                SendValsetUpd::AtPrevHeight(self.storage.last_height),
+                SendValsetUpd::AtPrevHeight,
             ) {
                 Some(
                     self.compress_valset_updates(valset_upds)
@@ -154,7 +141,6 @@
             } else {
                 None
             };
->>>>>>> 4bc83b46
 
         let protocol_key = self
             .mode
