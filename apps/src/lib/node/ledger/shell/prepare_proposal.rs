--- conflicted
+++ resolved
@@ -217,7 +217,6 @@
 // TODO: write tests for validator set update vote extensions in
 // prepare proposals
 mod test_prepare_proposal {
-<<<<<<< HEAD
     #[cfg(feature = "abcipp")]
     use std::collections::{BTreeSet, HashMap};
 
@@ -239,11 +238,6 @@
     use namada::types::vote_extensions::ethereum_events;
     #[cfg(feature = "abcipp")]
     use namada::types::vote_extensions::VoteExtension;
-=======
-    use borsh::BorshSerialize;
-    use namada::types::storage::Epoch;
-    use namada::types::transaction::{Fee, WrapperTx};
->>>>>>> 7ed315a9
 
     use super::*;
     #[cfg(feature = "abcipp")]
