--- conflicted
+++ resolved
@@ -24,11 +24,7 @@
 pub use crate::ledger::storage::merkle_tree::{
     MerkleTree, MerkleTreeStoresRead, MerkleTreeStoresWrite, StoreType,
 };
-<<<<<<< HEAD
 use crate::ledger::storage::traits::StorageHasher;
-=======
-pub use crate::ledger::storage::traits::{Sha256Hasher, StorageHasher};
->>>>>>> 836a6dea
 use crate::tendermint::merkle::proof::Proof;
 use crate::types::address::{Address, EstablishedAddressGen, InternalAddress};
 use crate::types::chain::{ChainId, CHAIN_ID_LENGTH};
@@ -543,7 +539,6 @@
         height: BlockHeight,
     ) -> Result<Proof> {
         if height >= self.get_block_height().0 {
-<<<<<<< HEAD
             if let MembershipProof::ICS23(proof) = self
                 .block
                 .tree
@@ -557,31 +552,15 @@
             } else {
                 Err(Error::MerkleTreeError(MerkleTreeError::TendermintProof))
             }
-=======
-            let MembershipProof::ICS23(proof) = self
-                .block
-                .tree
-                .get_sub_tree_existence_proof(array::from_ref(key), vec![value])
-                .map_err(Error::MerkleTreeError)?;
-            self.block
-                .tree
-                .get_tendermint_proof(key, proof)
-                .map_err(Error::MerkleTreeError)
->>>>>>> 836a6dea
         } else {
             match self.db.read_merkle_tree_stores(height)? {
                 Some(stores) => {
                     let tree = MerkleTree::<H>::new(stores);
-<<<<<<< HEAD
                     if let MembershipProof::ICS23(proof) = tree
-=======
-                    let MembershipProof::ICS23(proof) = tree
->>>>>>> 836a6dea
                         .get_sub_tree_existence_proof(
                             array::from_ref(key),
                             vec![value],
                         )
-<<<<<<< HEAD
                         .map_err(Error::MerkleTreeError)?
                     {
                         tree.get_tendermint_proof(key, proof)
@@ -591,11 +570,6 @@
                             MerkleTreeError::TendermintProof,
                         ))
                     }
-=======
-                        .map_err(Error::MerkleTreeError)?;
-                    tree.get_tendermint_proof(key, proof)
-                        .map_err(Error::MerkleTreeError)
->>>>>>> 836a6dea
                 }
                 None => Err(Error::NoMerkleTree { height }),
             }
