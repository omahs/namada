//! Types for working with 32 bytes hashes.

use std::fmt::{self, Display};
use std::ops::Deref;

use borsh::{BorshDeserialize, BorshSchema, BorshSerialize};
use hex::FromHex;
use serde::{Deserialize, Serialize};
use sha2::{Digest, Sha256};
use thiserror::Error;

use crate::tendermint::abci::transaction;
use crate::tendermint::Hash as TmHash;

/// The length of the raw transaction hash.
pub const HASH_LENGTH: usize = 32;

/// The length of the hex encoded transaction hash.
pub const HEX_HASH_LENGTH: usize = HASH_LENGTH * 2;

#[allow(missing_docs)]
#[derive(Error, Debug)]
pub enum Error {
    #[error("TEMPORARY error: {error}")]
    Temporary { error: String },
    #[error("Failed trying to convert slice to a hash: {0}")]
    ConversionFailed(std::array::TryFromSliceError),
    #[error("Failed to convert string into a hash: {0}")]
    FromStringError(hex::FromHexError),
}

/// Result for functions that may fail
pub type HashResult<T> = std::result::Result<T, Error>;

#[derive(
    Clone,
    Debug,
    Default,
    Hash,
    PartialEq,
    Eq,
    BorshSerialize,
    BorshDeserialize,
    BorshSchema,
    Serialize,
    Deserialize,
)]
/// A hash, typically a sha-2 hash of a tx
pub struct Hash(pub [u8; 32]);

impl Display for Hash {
    fn fmt(&self, f: &mut fmt::Formatter<'_>) -> fmt::Result {
        for byte in &self.0 {
            write!(f, "{:02X}", byte)?;
        }
        Ok(())
    }
}

impl AsRef<[u8]> for Hash {
    fn as_ref(&self) -> &[u8] {
        &self.0
    }
}

impl Deref for Hash {
    type Target = [u8; 32];

    fn deref(&self) -> &Self::Target {
        &self.0
    }
}

impl TryFrom<&[u8]> for Hash {
    type Error = self::Error;

    fn try_from(value: &[u8]) -> HashResult<Self> {
        if value.len() != HASH_LENGTH {
            return Err(Error::Temporary {
                error: format!(
                    "Unexpected tx hash length {}, expected {}",
                    value.len(),
                    HASH_LENGTH
                ),
            });
        }
        let hash: [u8; 32] =
            TryFrom::try_from(value).map_err(Error::ConversionFailed)?;
        Ok(Hash(hash))
    }
}

impl TryFrom<String> for Hash {
    type Error = self::Error;

    fn try_from(string: String) -> HashResult<Self> {
        string.as_str().try_into()
    }
}

impl TryFrom<&str> for Hash {
    type Error = self::Error;

    fn try_from(string: &str) -> HashResult<Self> {
        Ok(Self(
            <[u8; HASH_LENGTH]>::from_hex(string)
                .map_err(Error::FromStringError)?,
        ))
    }
}

impl From<Hash> for transaction::Hash {
    fn from(hash: Hash) -> Self {
        Self::new(hash.0)
    }
}

impl Hash {
    /// Compute sha256 of some bytes
    pub fn sha256(data: impl AsRef<[u8]>) -> Self {
        let digest = Sha256::digest(data.as_ref());
        Self(*digest.as_ref())
    }
}

impl From<Hash> for TmHash {
    fn from(hash: Hash) -> Self {
        TmHash::Sha256(hash.0)
    }
<<<<<<< HEAD
=======
}

impl From<H256> for Hash {
    fn from(hash: H256) -> Self {
        Hash(hash.into())
    }
}

impl From<&H256> for Hash {
    fn from(hash: &H256) -> Self {
        let hash = *hash;
        Hash(hash.into())
    }
}

impl From<Hash> for H256 {
    fn from(hash: Hash) -> H256 {
        hash.0.into()
    }
}

impl From<Hash> for TreeHash {
    fn from(hash: Hash) -> Self {
        Self::from(hash.0)
    }
}

impl Value for Hash {
    fn as_slice(&self) -> &[u8] {
        self.0.as_slice()
    }

    fn zero() -> Self {
        Hash([0u8; 32])
    }
}

#[cfg(test)]
mod tests {
    use proptest::prelude::*;
    use proptest::string::{string_regex, RegexGeneratorStrategy};

    use super::*;

    /// Returns a proptest strategy that yields hex encoded hashes.
    fn hex_encoded_hash_strat() -> RegexGeneratorStrategy<String> {
        string_regex(r"[a-fA-F0-9]{64}").unwrap()
    }

    proptest! {
        #[test]
        fn test_hash_string(hex_hash in hex_encoded_hash_strat()) {
            let _: Hash = hex_hash.try_into().unwrap();
        }
    }
>>>>>>> fba988b5
}<|MERGE_RESOLUTION|>--- conflicted
+++ resolved
@@ -127,43 +127,6 @@
     fn from(hash: Hash) -> Self {
         TmHash::Sha256(hash.0)
     }
-<<<<<<< HEAD
-=======
-}
-
-impl From<H256> for Hash {
-    fn from(hash: H256) -> Self {
-        Hash(hash.into())
-    }
-}
-
-impl From<&H256> for Hash {
-    fn from(hash: &H256) -> Self {
-        let hash = *hash;
-        Hash(hash.into())
-    }
-}
-
-impl From<Hash> for H256 {
-    fn from(hash: Hash) -> H256 {
-        hash.0.into()
-    }
-}
-
-impl From<Hash> for TreeHash {
-    fn from(hash: Hash) -> Self {
-        Self::from(hash.0)
-    }
-}
-
-impl Value for Hash {
-    fn as_slice(&self) -> &[u8] {
-        self.0.as_slice()
-    }
-
-    fn zero() -> Self {
-        Hash([0u8; 32])
-    }
 }
 
 #[cfg(test)]
@@ -184,5 +147,3 @@
             let _: Hash = hex_hash.try_into().unwrap();
         }
     }
->>>>>>> fba988b5
-}