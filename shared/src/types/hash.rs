//! Types for working with 32 bytes hashes.

use std::fmt::{self, Display};
use std::ops::Deref;

use arse_merkle_tree::traits::Value;
use arse_merkle_tree::Hash as TreeHash;
use borsh::{BorshDeserialize, BorshSchema, BorshSerialize};
use hex::FromHex;
use serde::{Deserialize, Serialize};
use sha2::{Digest, Sha256};
use thiserror::Error;

use crate::tendermint::abci::transaction;
use crate::tendermint::Hash as TmHash;

<<<<<<< HEAD
/// The length of the raw transaction hash.
=======
/// The length of the transaction hash string
>>>>>>> 836a6dea
pub const HASH_LENGTH: usize = 32;

/// The length of the hex encoded transaction hash.
pub const HEX_HASH_LENGTH: usize = HASH_LENGTH * 2;

#[allow(missing_docs)]
#[derive(Error, Debug)]
pub enum Error {
    #[error("TEMPORARY error: {error}")]
    Temporary { error: String },
    #[error("Failed trying to convert slice to a hash: {0}")]
    ConversionFailed(std::array::TryFromSliceError),
    #[error("Failed to convert string into a hash: {0}")]
    FromStringError(hex::FromHexError),
}

/// Result for functions that may fail
pub type HashResult<T> = std::result::Result<T, Error>;

#[derive(
    Clone,
    Debug,
    Default,
    Hash,
    PartialEq,
    Eq,
    BorshSerialize,
    BorshDeserialize,
    BorshSchema,
    Serialize,
    Deserialize,
)]
/// A hash, typically a sha-2 hash of a tx
pub struct Hash(pub [u8; 32]);

impl Display for Hash {
    fn fmt(&self, f: &mut fmt::Formatter<'_>) -> fmt::Result {
        for byte in &self.0 {
            write!(f, "{:02X}", byte)?;
        }
        Ok(())
    }
}

impl AsRef<[u8]> for Hash {
    fn as_ref(&self) -> &[u8] {
        &self.0
    }
}

impl Deref for Hash {
    type Target = [u8; 32];

    fn deref(&self) -> &Self::Target {
        &self.0
    }
}

impl TryFrom<&[u8]> for Hash {
    type Error = self::Error;

    fn try_from(value: &[u8]) -> HashResult<Self> {
        if value.len() != HASH_LENGTH {
            return Err(Error::Temporary {
                error: format!(
                    "Unexpected tx hash length {}, expected {}",
                    value.len(),
                    HASH_LENGTH
                ),
            });
        }
        let hash: [u8; 32] =
            TryFrom::try_from(value).map_err(Error::ConversionFailed)?;
        Ok(Hash(hash))
    }
}

impl TryFrom<String> for Hash {
    type Error = self::Error;

    fn try_from(string: String) -> HashResult<Self> {
        string.as_str().try_into()
    }
}

impl TryFrom<&str> for Hash {
    type Error = self::Error;

    fn try_from(string: &str) -> HashResult<Self> {
        Ok(Self(
            <[u8; HASH_LENGTH]>::from_hex(string)
                .map_err(Error::FromStringError)?,
        ))
    }
}

impl From<Hash> for transaction::Hash {
    fn from(hash: Hash) -> Self {
        Self::new(hash.0)
    }
}

impl Hash {
    /// Compute sha256 of some bytes
    pub fn sha256(data: impl AsRef<[u8]>) -> Self {
        let digest = Sha256::digest(data.as_ref());
        Self(*digest.as_ref())
    }

    /// Check if the hash is all zeros
    pub fn is_zero(&self) -> bool {
        self == &Self::zero()
    }
}

impl From<Hash> for TmHash {
    fn from(hash: Hash) -> Self {
        TmHash::Sha256(hash.0)
    }
}

<<<<<<< HEAD
#[cfg(test)]
mod tests {
    use proptest::prelude::*;
    use proptest::string::{string_regex, RegexGeneratorStrategy};

    use super::*;

    /// Returns a proptest strategy that yields hex encoded hashes.
    fn hex_encoded_hash_strat() -> RegexGeneratorStrategy<String> {
        string_regex(r"[a-fA-F0-9]{64}").unwrap()
    }

    proptest! {
        #[test]
        fn test_hash_string(hex_hash in hex_encoded_hash_strat()) {
            let _: Hash = hex_hash.try_into().unwrap();
        }
=======
impl From<Hash> for TreeHash {
    fn from(hash: Hash) -> Self {
        Self::from(hash.0)
>>>>>>> 836a6dea
    }
}<|MERGE_RESOLUTION|>--- conflicted
+++ resolved
@@ -14,11 +14,7 @@
 use crate::tendermint::abci::transaction;
 use crate::tendermint::Hash as TmHash;
 
-<<<<<<< HEAD
 /// The length of the raw transaction hash.
-=======
-/// The length of the transaction hash string
->>>>>>> 836a6dea
 pub const HASH_LENGTH: usize = 32;
 
 /// The length of the hex encoded transaction hash.
@@ -140,7 +136,6 @@
     }
 }
 
-<<<<<<< HEAD
 #[cfg(test)]
 mod tests {
     use proptest::prelude::*;
@@ -158,10 +153,5 @@
         fn test_hash_string(hex_hash in hex_encoded_hash_strat()) {
             let _: Hash = hex_hash.try_into().unwrap();
         }
-=======
-impl From<Hash> for TreeHash {
-    fn from(hash: Hash) -> Self {
-        Self::from(hash.0)
->>>>>>> 836a6dea
     }
 }