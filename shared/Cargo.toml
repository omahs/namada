--- conflicted
+++ resolved
@@ -70,17 +70,10 @@
 tpke = {package = "group-threshold-cryptography", optional = true, git = "https://github.com/anoma/ferveo", branch = "bat/workspace-cleanup"}
 # TODO temp fork for borsh coding
 # Also, using the same version of tendermint-rs as we do here.
-<<<<<<< HEAD
 ibc = {git = "https://github.com/heliaxdev/ibc-rs", branch = "yuji/abcipp-v0.23.0", features = ["mocks", "borsh"], optional = true}
 ibc-abci = {package = "ibc", git = "https://github.com/heliaxdev/ibc-rs", branch = "yuji/rebase_v0.23.0", features = ["mocks", "borsh"], optional = true}
 ibc-proto = {git = "https://github.com/heliaxdev/ibc-rs", branch = "yuji/abcipp-v0.23.0", optional = true}
 ibc-proto-abci = {package = "ibc-proto", git = "https://github.com/heliaxdev/ibc-rs", branch = "yuji/rebase_v0.23.0", optional = true}
-=======
-ibc = {git = "https://github.com/heliaxdev/ibc-rs", branch = "bat/abcipp-integration", features = ["mocks", "borsh"], optional = true}
-ibc-abci = {package = "ibc", git = "https://github.com/heliaxdev/ibc-rs", branch = "tomas/tm-lowercase-node-id", features = ["mocks", "borsh"], optional = true}
-ibc-proto = {git = "https://github.com/heliaxdev/ibc-rs", branch = "bat/abcipp-integration", optional = true}
-ibc-proto-abci = {package = "ibc-proto", git = "https://github.com/heliaxdev/ibc-rs", branch = "tomas/tm-lowercase-node-id", optional = true}
->>>>>>> a776c13e
 itertools = "0.10.0"
 loupe = {version = "0.1.3", optional = true}
 parity-wasm = {version = "0.42.2", optional = true}
@@ -97,7 +90,6 @@
 serde = {version = "1.0.125", features = ["derive"]}
 sha2 = "0.9.3"
 # We switch off "blake2b" because it cannot be compiled to wasm
-<<<<<<< HEAD
 sparse-merkle-tree = {git = "https://github.com/heliaxdev/sparse-merkle-tree", branch = "yuji/prost-0.9", default-features = false, features = ["std", "borsh"]}
 # temporarily using fork work-around for https://github.com/informalsystems/tendermint-rs/issues/971
 tendermint = {git = "https://github.com/heliaxdev/tendermint-rs", branch = "yuji/abcipp-v0.23.0", optional = true}
@@ -106,17 +98,6 @@
 tendermint-stable = {package = "tendermint", git = "https://github.com/heliaxdev/tendermint-rs", branch = "yuji/rebase_v0.23.0", optional = true}
 thiserror = "1.0.30"
 tracing = "0.1.29"
-=======
-sparse-merkle-tree = {git = "https://github.com/heliaxdev/sparse-merkle-tree", branch = "yuji/ics23-proof", default-features = false, features = ["std", "borsh"]}
-# temporarily using fork work-around for https://github.com/informalsystems/tendermint-rs/issues/916
-# and https://github.com/anoma/anoma/issues/445
-tendermint = {git = "https://github.com/heliaxdev/tendermint-rs", branch = "bat/abcipp-integration", optional = true}
-tendermint-proto = {git = "https://github.com/heliaxdev/tendermint-rs", branch = "bat/abcipp-integration", optional = true}
-tendermint-proto-abci = {package = "tendermint-proto", git = "https://github.com/heliaxdev/tendermint-rs", branch = "tomas/lowercase-node-id", optional = true}
-tendermint-stable = {package = "tendermint", git = "https://github.com/heliaxdev/tendermint-rs", branch = "tomas/lowercase-node-id", optional = true}
-thiserror = "1.0.26"
-tracing = "0.1.26"
->>>>>>> a776c13e
 wasmer = {version = "2.0.0", optional = true}
 wasmer-compiler-cranelift = {version = "2.0.0", optional = true}
 wasmer-compiler-singlepass = {version = "2.0.0", optional = true}
@@ -129,13 +110,8 @@
 pretty_assertions = "0.7.2"
 proptest = "1.0.0"
 serde_json = "1.0.62"
-<<<<<<< HEAD
-test-env-log = {version = "0.2.7", default-features = false, features = ["trace"]}
+test-log = {version = "0.2.7", default-features = false, features = ["trace"]}
 tracing-subscriber = {version = "0.2.25", default-features = false, features = ["env-filter", "fmt"]}
-=======
-test-log = {version = "0.2.7", default-features = false, features = ["trace"]}
-tracing-subscriber = {version = "0.2.18", default-features = false, features = ["env-filter", "fmt"]}
->>>>>>> a776c13e
 
 [build-dependencies]
 tonic-build = "0.6.0"