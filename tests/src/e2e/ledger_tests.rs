--- conflicted
+++ resolved
@@ -18,11 +18,7 @@
 use borsh::BorshSerialize;
 use color_eyre::eyre::Result;
 use data_encoding::HEXLOWER;
-<<<<<<< HEAD
-use namada::types::address::{btc, eth, masp_rewards};
-=======
-use namada::types::address::Address;
->>>>>>> 9751f1a8
+use namada::types::address::{btc, eth, masp_rewards, Address};
 use namada::types::token;
 use namada_apps::client::tx::ShieldedContext;
 use namada_apps::config::genesis::genesis_config::{
@@ -295,11 +291,31 @@
     let validator_one_rpc = get_actor_rpc(&test, &Who::Validator(0));
 
     let txs_args = vec![
-        // 2. Submit a token transfer tx
+        // 2. Submit a token transfer tx (from an established account)
         vec![
             "transfer",
             "--source",
             BERTHA,
+            "--target",
+            ALBERT,
+            "--token",
+            NAM,
+            "--amount",
+            "10.1",
+            "--fee-amount",
+            "0",
+            "--gas-limit",
+            "0",
+            "--fee-token",
+            NAM,
+            "--ledger-address",
+            &validator_one_rpc,
+        ],
+        // Submit a token transfer tx (from an implicit account)
+        vec![
+            "transfer",
+            "--source",
+            DAEWON,
             "--target",
             ALBERT,
             "--token",
@@ -1514,15 +1530,10 @@
     // Wait till epoch boundary
     let _ep9 = epoch_sleep(&test, &validator_one_rpc, 720)?;
 
-<<<<<<< HEAD
     // Send 20*BTC_reward*(epoch_6-epoch_0) NAM from SK(A) to Bertha
     let mut client = run!(
         test,
         Bin::Client,
-=======
-    let txs_args = vec![
-        // 2. Submit a token transfer tx (from an established account)
->>>>>>> 9751f1a8
         vec![
             "transfer",
             "--source",
@@ -1538,7 +1549,6 @@
             "--ledger-address",
             &validator_one_rpc
         ],
-<<<<<<< HEAD
         Some(300)
     )?;
     client.exp_string("Transaction is valid")?;
@@ -1548,30 +1558,6 @@
     let mut client = run!(
         test,
         Bin::Client,
-=======
-        // Submit a token transfer tx (from an implicit account)
-        vec![
-            "transfer",
-            "--source",
-            DAEWON,
-            "--target",
-            ALBERT,
-            "--token",
-            XAN,
-            "--amount",
-            "10.1",
-            "--fee-amount",
-            "0",
-            "--gas-limit",
-            "0",
-            "--fee-token",
-            XAN,
-            "--ledger-address",
-            &validator_one_rpc,
-        ],
-        // 3. Submit a transaction to update an account's validity
-        // predicate
->>>>>>> 9751f1a8
         vec![
             "balance",
             "--owner",
@@ -3271,7 +3257,7 @@
                 "--target",
                 ALBERT,
                 "--token",
-                XAN,
+                NAM,
                 "--amount",
                 "10.1",
                 "--ledger-address",
@@ -3339,7 +3325,7 @@
             "--target",
             &key_alias,
             "--token",
-            XAN,
+            NAM,
             "--amount",
             "1000",
             "--ledger-address",
