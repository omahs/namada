<<<<<<< HEAD
use std::error::Error;

use anoma::protobuf::types::IntentMessage;
use anoma::{bookkeeper::Bookkeeper, config::Config};
use libp2p::gossipsub::{IdentTopic, MessageAcceptance};
=======
use anoma::bookkeeper::Bookkeeper;
use anoma::protobuf::types::{IntentMessage, Tx};
use libp2p::gossipsub::{IdentTopic as Topic, MessageAcceptance};
>>>>>>> 4d51412e
use libp2p::identity::Keypair;
use libp2p::identity::Keypair::Ed25519;
use libp2p::PeerId;
use prost::Message;
use thiserror::Error;
use tokio::sync::mpsc::Receiver;

use super::dkg::DKG;
use super::network_behaviour::Behaviour;
use super::orderbook::{self, Orderbook};
use super::types::NetworkEvent;

pub type Swarm = libp2p::Swarm<Behaviour>;

#[derive(Error, Debug)]
pub enum Error {
    #[error("Failed initializing the transport: {0}")]
    TransportError(std::io::Error),
}
type Result<T> = std::result::Result<T, Error>;

<<<<<<< HEAD
pub fn prepare_swarm(swarm: &mut Swarm, config: &Config) {
    for topic in &config.p2p.topics {
        let topic = IdentTopic::new(topic.to_string());
        swarm.gossipsub.subscribe(&topic).unwrap();
    }

    // Listen on all interfaces and whatever port the OS assigns
    Swarm::listen_on(swarm, config.p2p.get_address().parse().unwrap()).unwrap();

    // Reach out to another node if specified
    for to_dial in &config.p2p.peers {
        let dialing = to_dial.clone();
        match to_dial.parse() {
            Ok(to_dial) => match Swarm::dial_addr(swarm, to_dial) {
                Ok(_) => println!("Dialed {:?}", dialing),
                Err(e) => {
                    println!("Dial {:?} failed: {:?}", dialing, e)
                }
=======
pub struct P2P {
    pub swarm: Swarm,
    pub orderbook: Option<Orderbook>,
    pub dkg: Option<DKG>,
    pub ledger: Option<String>,
}

impl P2P {
    pub fn new(
        bookkeeper: Bookkeeper,
        orderbook: bool,
        dkg: bool,
        matchmaker: Option<String>,
        ledger: Option<String>,
    ) -> Result<(Self, Receiver<NetworkEvent>, Option<Receiver<Tx>>)> {
        let local_key: Keypair = Ed25519(bookkeeper.key);
        let local_peer_id: PeerId = PeerId::from(local_key.public());

        // Set up an encrypted TCP Transport over the Mplex and Yamux protocols
        let transport = libp2p::build_development_transport(local_key.clone())
            .map_err(Error::TransportError)?;

        let (gossipsub, network_event_receiver) = Behaviour::new(local_key);
        let swarm = Swarm::new(transport, gossipsub, local_peer_id);

        let (orderbook, matchmaker_event_receiver) = if orderbook {
            let (orderbook, matchmaker_event_receiver) =
                Orderbook::new(matchmaker);
            (Some(orderbook), matchmaker_event_receiver)
        } else {
            (None, None)
        };

        let dkg = if dkg { Some(DKG::new()) } else { None };

        Ok((
            Self {
                swarm,
                orderbook,
                dkg,
                ledger,
>>>>>>> 4d51412e
            },
            network_event_receiver,
            matchmaker_event_receiver,
        ))
    }

    pub fn prepare(&mut self, network_config: &NetworkConfig) -> Result<()> {
        if network_config.gossip.orderbook {
            let topic = Topic::from(super::types::Topic::Orderbook);
            self.swarm.gossipsub.subscribe(&topic).unwrap();
        }

        if network_config.gossip.dkg {
            let topic = Topic::from(super::types::Topic::Dkg);
            self.swarm.gossipsub.subscribe(&topic).unwrap();
        }

        // Listen on given address
        Swarm::listen_on(
            &mut self.swarm,
            network_config.local_address.parse().unwrap(),
        )
        .unwrap();

        // Reach out to another node if specified
        for to_dial in &network_config.peers {
            let dialing = to_dial.clone();
            match to_dial.parse() {
                Ok(to_dial) => match Swarm::dial_addr(&mut self.swarm, to_dial)
                {
                    Ok(_) => println!("Dialed {:?}", dialing),
                    Err(e) => {
                        println!("Dial {:?} failed: {:?}", dialing, e)
                    }
                },
                Err(err) => {
                    println!("Failed to parse address to dial: {:?}", err)
                }
            }
        }
        Ok(())
    }

<<<<<<< HEAD
fn handle_rpc_event(event: Option<IntentMessage>, swarm: &mut Swarm) {
    if let Some(event) = event {
        println!("received {:?} from a client", event);
        if let IntentMessage { intent: Some(i) } = event {
            let mut tix_bytes = vec![];
            i.encode(&mut tix_bytes).unwrap();
            let _message_id = swarm.gossipsub.publish(
                IdentTopic::new(anoma::types::Topic::Orderbook.to_string()),
                tix_bytes,
            );
=======
    pub async fn handle_rpc_event(&mut self, event: IntentMessage) {
        if let (
            IntentMessage {
                intent: Some(intent),
            },
            Some(orderbook),
        ) = (event, &mut self.orderbook)
        {
            if orderbook
                .apply_intent(intent.clone())
                .await
                .expect("failed to apply intent")
            {
                let mut tix_bytes = vec![];
                intent.encode(&mut tix_bytes).unwrap();
                let _message_id = self.swarm.gossipsub.publish(
                    Topic::from(super::types::Topic::Orderbook),
                    tix_bytes,
                );
            }
>>>>>>> 4d51412e
        }
    }

    // pub async fn handle_matchmaker_event(&mut self, event: Option<Tx>) {
    //     if let Some(tx) = event {
    //         println!("sending {:?} from matchmaker", tx);
    //         let ledger_addr =
    //             self.ledger.clone().expect("missing ledger address");
    //         let mut tx_bytes = vec![];
    //         tx.encode(&mut tx_bytes).unwrap();
    //         println!("sending bytes {:?} from matchmaker", tx_bytes);
    //         println!("bytes len {:?}", tx_bytes.len());
    //         let client =
    // HttpClient::new(ledger_addr.parse().unwrap()).unwrap();         let
    // _response = client.broadcast_tx_commit(tx_bytes.into()).await;     }
    // }

    pub async fn handle_network_event(&mut self, event: NetworkEvent) {
        match event {
            NetworkEvent::Message(msg)
                if msg.topic == anoma::types::Topic::Orderbook =>
            {
                if let Some(orderbook) = &mut self.orderbook {
                    let validity =
                        match orderbook.apply_raw_intent(&msg.data).await {
                            orderbook::Result::Ok(true) => {
                                MessageAcceptance::Accept
                            }
                            orderbook::Result::Ok(false) => {
                                MessageAcceptance::Ignore
                            }
                            orderbook::Result::Err(
                                orderbook::OrderbookError::DecodeError(..),
                            ) => MessageAcceptance::Reject,
                        };
                    self.swarm
                        .gossipsub
                        .report_message_validation_result(
                            &msg.message_id,
                            &msg.peer,
                            validity,
                        )
                        .expect("Failed to validate the message ");
                } else {
                    self.swarm
                        .gossipsub
                        .report_message_validation_result(
                            &msg.message_id,
                            &msg.peer,
                            MessageAcceptance::Ignore,
                        )
                        .expect("Failed to validate the message ");
                }
            }
            NetworkEvent::Message(msg) => {
                panic!("{:?} not implemented", msg.topic)
            }
        }
    }
}<|MERGE_RESOLUTION|>--- conflicted
+++ resolved
@@ -1,14 +1,6 @@
-<<<<<<< HEAD
-use std::error::Error;
-
-use anoma::protobuf::types::IntentMessage;
-use anoma::{bookkeeper::Bookkeeper, config::Config};
-use libp2p::gossipsub::{IdentTopic, MessageAcceptance};
-=======
 use anoma::bookkeeper::Bookkeeper;
 use anoma::protobuf::types::{IntentMessage, Tx};
 use libp2p::gossipsub::{IdentTopic as Topic, MessageAcceptance};
->>>>>>> 4d51412e
 use libp2p::identity::Keypair;
 use libp2p::identity::Keypair::Ed25519;
 use libp2p::PeerId;
@@ -30,26 +22,6 @@
 }
 type Result<T> = std::result::Result<T, Error>;
 
-<<<<<<< HEAD
-pub fn prepare_swarm(swarm: &mut Swarm, config: &Config) {
-    for topic in &config.p2p.topics {
-        let topic = IdentTopic::new(topic.to_string());
-        swarm.gossipsub.subscribe(&topic).unwrap();
-    }
-
-    // Listen on all interfaces and whatever port the OS assigns
-    Swarm::listen_on(swarm, config.p2p.get_address().parse().unwrap()).unwrap();
-
-    // Reach out to another node if specified
-    for to_dial in &config.p2p.peers {
-        let dialing = to_dial.clone();
-        match to_dial.parse() {
-            Ok(to_dial) => match Swarm::dial_addr(swarm, to_dial) {
-                Ok(_) => println!("Dialed {:?}", dialing),
-                Err(e) => {
-                    println!("Dial {:?} failed: {:?}", dialing, e)
-                }
-=======
 pub struct P2P {
     pub swarm: Swarm,
     pub orderbook: Option<Orderbook>,
@@ -91,22 +63,16 @@
                 orderbook,
                 dkg,
                 ledger,
->>>>>>> 4d51412e
             },
             network_event_receiver,
             matchmaker_event_receiver,
         ))
     }
 
-    pub fn prepare(&mut self, network_config: &NetworkConfig) -> Result<()> {
-        if network_config.gossip.orderbook {
-            let topic = Topic::from(super::types::Topic::Orderbook);
-            self.swarm.gossipsub.subscribe(&topic).unwrap();
-        }
-
-        if network_config.gossip.dkg {
-            let topic = Topic::from(super::types::Topic::Dkg);
-            self.swarm.gossipsub.subscribe(&topic).unwrap();
+    pub fn prepare(&mut self, Swarm, config: &Config) -> Result<()> {
+        for topic in &config.p2p.topics {
+            let topic = IdentTopic::new(topic.to_string());
+            swarm.gossipsub.subscribe(&topic).unwrap();
         }
 
         // Listen on given address
@@ -135,18 +101,6 @@
         Ok(())
     }
 
-<<<<<<< HEAD
-fn handle_rpc_event(event: Option<IntentMessage>, swarm: &mut Swarm) {
-    if let Some(event) = event {
-        println!("received {:?} from a client", event);
-        if let IntentMessage { intent: Some(i) } = event {
-            let mut tix_bytes = vec![];
-            i.encode(&mut tix_bytes).unwrap();
-            let _message_id = swarm.gossipsub.publish(
-                IdentTopic::new(anoma::types::Topic::Orderbook.to_string()),
-                tix_bytes,
-            );
-=======
     pub async fn handle_rpc_event(&mut self, event: IntentMessage) {
         if let (
             IntentMessage {
@@ -167,7 +121,6 @@
                     tix_bytes,
                 );
             }
->>>>>>> 4d51412e
         }
     }
 
